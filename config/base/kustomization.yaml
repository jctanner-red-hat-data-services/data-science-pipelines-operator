apiVersion: kustomize.config.k8s.io/v1beta1
kind: Kustomization
namespace: odh-applications
namePrefix: data-science-pipelines-operator-
resources:
  - ../crd
  - ../rbac
  - ../manager
  - ../prometheus
  - ../configmaps

# Parameterize images via KfDef in ODH
configMapGenerator:
  - name: dspo-parameters
    envs:
      - params.env
vars:
  - name: IMAGES_APISERVER
    objref:
      kind: ConfigMap
      name: dspo-parameters
      apiVersion: v1
    fieldref:
      fieldpath: data.IMAGES_APISERVER
  - name: IMAGES_ARTIFACT
    objref:
      kind: ConfigMap
      name: dspo-parameters
      apiVersion: v1
    fieldref:
      fieldpath: data.IMAGES_ARTIFACT
  - name: IMAGES_OAUTHPROXY
    objref:
      kind: ConfigMap
      name: dspo-parameters
      apiVersion: v1
    fieldref:
      fieldpath: data.IMAGES_OAUTHPROXY
  - name: IMAGES_PERSISTENTAGENT
    objref:
      kind: ConfigMap
      name: dspo-parameters
      apiVersion: v1
    fieldref:
      fieldpath: data.IMAGES_PERSISTENTAGENT
  - name: IMAGES_SCHEDULEDWORKFLOW
    objref:
      kind: ConfigMap
      name: dspo-parameters
      apiVersion: v1
    fieldref:
      fieldpath: data.IMAGES_SCHEDULEDWORKFLOW
  - name: IMAGES_CACHE
    objref:
      kind: ConfigMap
      name: dspo-parameters
      apiVersion: v1
    fieldref:
      fieldpath: data.IMAGES_CACHE
  - name: IMAGES_MOVERESULTSIMAGE
    objref:
      kind: ConfigMap
      name: dspo-parameters
      apiVersion: v1
    fieldref:
      fieldpath: data.IMAGES_MOVERESULTSIMAGE
  - name: IMAGES_MARIADB
    objref:
      kind: ConfigMap
      name: dspo-parameters
      apiVersion: v1
    fieldref:
      fieldpath: data.IMAGES_MARIADB
  - name: IMAGES_MLMDENVOY
    objref:
      kind: ConfigMap
      name: dspo-parameters
      apiVersion: v1
    fieldref:
      fieldpath: data.IMAGES_MLMDENVOY
  - name: IMAGES_MLMDGRPC
    objref:
      kind: ConfigMap
      name: dspo-parameters
      apiVersion: v1
    fieldref:
      fieldpath: data.IMAGES_MLMDGRPC
  - name: IMAGES_MLMDWRITER
    objref:
      kind: ConfigMap
      name: dspo-parameters
      apiVersion: v1
    fieldref:
      fieldpath: data.IMAGES_MLMDWRITER
  - name: IMAGES_CRDVIEWER
    objref:
      kind: ConfigMap
      name: dspo-parameters
      apiVersion: v1
    fieldref:
      fieldpath: data.IMAGES_CRDVIEWER
  - name: IMAGES_VISUALIZATIONSERVER
    objref:
      kind: ConfigMap
      name: dspo-parameters
      apiVersion: v1
    fieldref:
      fieldpath: data.IMAGES_VISUALIZATIONSERVER
  - name: IMAGES_DSPO
    objref:
      kind: ConfigMap
      name: dspo-parameters
      apiVersion: v1
    fieldref:
      fieldpath: data.IMAGES_DSPO
  - name: ZAP_LOG_LEVEL
    objref:
      kind: ConfigMap
      name: dspo-parameters
      apiVersion: v1
    fieldref:
      fieldpath: data.ZAP_LOG_LEVEL
<<<<<<< HEAD
  - name: IMAGESV2_APISERVER
=======
  - name: MAX_CONCURRENT_RECONCILES
>>>>>>> 45f03e5e
    objref:
      kind: ConfigMap
      name: dspo-parameters
      apiVersion: v1
    fieldref:
<<<<<<< HEAD
      fieldpath: data.IMAGESV2_APISERVER
  - name: IMAGESV2_ARTIFACT
=======
      fieldpath: data.MAX_CONCURRENT_RECONCILES
  - name: DSPO_HEALTHCHECK_DATABASE_CONNECTIONTIMEOUT
>>>>>>> 45f03e5e
    objref:
      kind: ConfigMap
      name: dspo-parameters
      apiVersion: v1
    fieldref:
<<<<<<< HEAD
      fieldpath: data.IMAGESV2_ARTIFACT
  - name: IMAGESV2_PERSISTENTAGENT
=======
      fieldpath: data.DSPO_HEALTHCHECK_DATABASE_CONNECTIONTIMEOUT
  - name: DSPO_HEALTHCHECK_OBJECTSTORE_CONNECTIONTIMEOUT
>>>>>>> 45f03e5e
    objref:
      kind: ConfigMap
      name: dspo-parameters
      apiVersion: v1
    fieldref:
<<<<<<< HEAD
      fieldpath: data.IMAGESV2_PERSISTENTAGENT
  - name: IMAGESV2_SCHEDULEDWORKFLOW
=======
      fieldpath: data.DSPO_HEALTHCHECK_OBJECTSTORE_CONNECTIONTIMEOUT
  - name: REQUEUE_TIME
>>>>>>> 45f03e5e
    objref:
      kind: ConfigMap
      name: dspo-parameters
      apiVersion: v1
    fieldref:
<<<<<<< HEAD
      fieldpath: data.IMAGESV2_SCHEDULEDWORKFLOW
  - name: IMAGESV2_CACHE
    objref:
      kind: ConfigMap
      name: dspo-parameters
      apiVersion: v1
    fieldref:
      fieldpath: data.IMAGESV2_CACHE
  - name: IMAGESV2_MOVERESULTSIMAGE
    objref:
      kind: ConfigMap
      name: dspo-parameters
      apiVersion: v1
    fieldref:
      fieldpath: data.IMAGESV2_MOVERESULTSIMAGE
  - name: IMAGESV2_MLMDENVOY
    objref:
      kind: ConfigMap
      name: dspo-parameters
      apiVersion: v1
    fieldref:
      fieldpath: data.IMAGESV2_MLMDENVOY
  - name: IMAGESV2_MLMDGRPC
    objref:
      kind: ConfigMap
      name: dspo-parameters
      apiVersion: v1
    fieldref:
      fieldpath: data.IMAGESV2_MLMDGRPC
  - name: IMAGESV2_MLMDWRITER
    objref:
      kind: ConfigMap
      name: dspo-parameters
      apiVersion: v1
    fieldref:
      fieldpath: data.IMAGESV2_MLMDWRITER
=======
      fieldpath: data.DSPO_REQUEUE_TIME
>>>>>>> 45f03e5e
configurations:
  - params.yaml<|MERGE_RESOLUTION|>--- conflicted
+++ resolved
@@ -120,69 +120,77 @@
       apiVersion: v1
     fieldref:
       fieldpath: data.ZAP_LOG_LEVEL
-<<<<<<< HEAD
+  - name: MAX_CONCURRENT_RECONCILES
+    objref:
+      kind: ConfigMap
+      name: dspo-parameters
+      apiVersion: v1
+    fieldref:
+      fieldpath: data.MAX_CONCURRENT_RECONCILES
+  - name: DSPO_HEALTHCHECK_DATABASE_CONNECTIONTIMEOUT
+    objref:
+      kind: ConfigMap
+      name: dspo-parameters
+      apiVersion: v1
+    fieldref:
+      fieldpath: data.DSPO_HEALTHCHECK_DATABASE_CONNECTIONTIMEOUT
+ - name: DSPO_HEALTHCHECK_OBJECTSTORE_CONNECTIONTIMEOUT
+    objref:
+      kind: ConfigMap
+      name: dspo-parameters
+      apiVersion: v1
+    fieldref:
+      fieldpath: data.DSPO_HEALTHCHECK_OBJECTSTORE_CONNECTIONTIMEOUT
+  - name: REQUEUE_TIME
+    objref:
+      kind: ConfigMap
+      name: dspo-parameters
+      apiVersion: v1
+    fieldref:
+      fieldpath: data.DSPO_REQUEUE_TIME
   - name: IMAGESV2_APISERVER
-=======
-  - name: MAX_CONCURRENT_RECONCILES
->>>>>>> 45f03e5e
-    objref:
-      kind: ConfigMap
-      name: dspo-parameters
-      apiVersion: v1
-    fieldref:
-<<<<<<< HEAD
+    objref:
+      kind: ConfigMap
+      name: dspo-parameters
+      apiVersion: v1
+    fieldref:
       fieldpath: data.IMAGESV2_APISERVER
   - name: IMAGESV2_ARTIFACT
-=======
-      fieldpath: data.MAX_CONCURRENT_RECONCILES
-  - name: DSPO_HEALTHCHECK_DATABASE_CONNECTIONTIMEOUT
->>>>>>> 45f03e5e
-    objref:
-      kind: ConfigMap
-      name: dspo-parameters
-      apiVersion: v1
-    fieldref:
-<<<<<<< HEAD
+    objref:
+      kind: ConfigMap
+      name: dspo-parameters
+      apiVersion: v1
+    fieldref:
       fieldpath: data.IMAGESV2_ARTIFACT
+  - name: IMAGESV2_CACHE
+    objref:
+      kind: ConfigMap
+      name: dspo-parameters
+      apiVersion: v1
+    fieldref:
+      fieldpath: data.IMAGESV2_CACHE
+  - name: IMAGESV2_MOVERESULTSIMAGE
+    objref:
+      kind: ConfigMap
+      name: dspo-parameters
+      apiVersion: v1
+    fieldref:
+      fieldpath: data.IMAGESV2_MOVERESULTSIMAGE
   - name: IMAGESV2_PERSISTENTAGENT
-=======
-      fieldpath: data.DSPO_HEALTHCHECK_DATABASE_CONNECTIONTIMEOUT
-  - name: DSPO_HEALTHCHECK_OBJECTSTORE_CONNECTIONTIMEOUT
->>>>>>> 45f03e5e
-    objref:
-      kind: ConfigMap
-      name: dspo-parameters
-      apiVersion: v1
-    fieldref:
-<<<<<<< HEAD
+    objref:
+      kind: ConfigMap
+      name: dspo-parameters
+      apiVersion: v1
+    fieldref:
       fieldpath: data.IMAGESV2_PERSISTENTAGENT
   - name: IMAGESV2_SCHEDULEDWORKFLOW
-=======
-      fieldpath: data.DSPO_HEALTHCHECK_OBJECTSTORE_CONNECTIONTIMEOUT
-  - name: REQUEUE_TIME
->>>>>>> 45f03e5e
-    objref:
-      kind: ConfigMap
-      name: dspo-parameters
-      apiVersion: v1
-    fieldref:
-<<<<<<< HEAD
+    objref:
+      kind: ConfigMap
+      name: dspo-parameters
+      apiVersion: v1
+    fieldref:
       fieldpath: data.IMAGESV2_SCHEDULEDWORKFLOW
-  - name: IMAGESV2_CACHE
-    objref:
-      kind: ConfigMap
-      name: dspo-parameters
-      apiVersion: v1
-    fieldref:
-      fieldpath: data.IMAGESV2_CACHE
-  - name: IMAGESV2_MOVERESULTSIMAGE
-    objref:
-      kind: ConfigMap
-      name: dspo-parameters
-      apiVersion: v1
-    fieldref:
-      fieldpath: data.IMAGESV2_MOVERESULTSIMAGE
-  - name: IMAGESV2_MLMDENVOY
+ - name: IMAGESV2_MLMDENVOY
     objref:
       kind: ConfigMap
       name: dspo-parameters
@@ -203,8 +211,5 @@
       apiVersion: v1
     fieldref:
       fieldpath: data.IMAGESV2_MLMDWRITER
-=======
-      fieldpath: data.DSPO_REQUEUE_TIME
->>>>>>> 45f03e5e
 configurations:
   - params.yaml