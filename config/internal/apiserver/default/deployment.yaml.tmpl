--- conflicted
+++ resolved
@@ -29,43 +29,7 @@
           command: [ '/bin/sh', '-c']
           args:
             - "make pipeline && mv pipeline.yaml ${BUILD_FOLDER}/instructlab.yaml"
-<<<<<<< HEAD
-          env:
-            - name: BUILD_FOLDER
-              value: /opt/app-root/src/build
-            - name: PYTHON_IMAGE
-              value: {{.APIServer.RuntimeGenericImage}}
-            - name: TOOLBOX_IMAGE
-              value: {{.APIServer.ToolboxImage}}
-            - name: RHELAI_IMAGE
-              value: {{.APIServer.RHELAIImage}}
-          {{ if .APIServer.InitResources }}
-          resources:
-            requests:
-              {{ if .APIServer.InitResources.Requests.CPU }}
-              cpu: {{.APIServer.InitResources.Requests.CPU}}
-              {{ end }}
-              {{ if .APIServer.InitResources.Requests.Memory }}
-              memory: {{.APIServer.InitResources.Requests.Memory}}
-              {{ end }}
-            {{ end }}
-            {{ if .APIServer.InitResources.Limits }}
-            limits:
-              {{ if .APIServer.InitResources.Limits.CPU }}
-              cpu: {{.APIServer.InitResources.Limits.CPU}}
-              {{ end }}
-              {{ if .APIServer.InitResources.Limits.Memory }}
-              memory: {{.APIServer.InitResources.Limits.Memory}}
-              {{ end }}
-          {{ end }}
-          volumeMounts:
-            - mountPath: /opt/app-root/src/build
-              name: managed-pipelines
-      containers:
-        - env:
-=======
           env: &apiserverEnvs
->>>>>>> 12fce778
             {{ if .IncludeOwnerReference }}
             - name: OWNER_UID
               value: "{{.UID}}"
